--- conflicted
+++ resolved
@@ -114,10 +114,6 @@
 
     //TODO Check and implement expected behavior for NATS
     @Override
-<<<<<<< HEAD
-    public void pauseOrResumeSplits(Collection<NatsSubjectSplit> splitsToPause, Collection<NatsSubjectSplit> splitsToResume) {
-        LOG.debug("{} | pauseOrResumeSplits {} | {}", id, splitsToPause, splitsToResume);
-=======
     public void pauseOrResumeSplits(
             Collection<NatsSubjectSplit> splitsToPause,
             Collection<NatsSubjectSplit> splitsToResume)
@@ -133,23 +129,20 @@
 //        } else if (!splitsToResume.isEmpty()) {
 //            pulsarConsumer.resume();
 //        }
->>>>>>> aa2b614c
     }
 
     @Override
     public void wakeUp() {
+
     }
 
     @Override
     public void close() throws Exception {
         unsubscribe();
-<<<<<<< HEAD
-=======
-        closeConnection();
     }
 
     public void notifyCheckpointComplete(String subject, List<Message> messages)
-        throws Exception {
+            throws Exception {
 
         // TODO Handle specially for ack all
         // For instance if we know it's ack all, we could look for the message
@@ -164,7 +157,6 @@
         for (Message m : messages) {
             conn.publish(m.getReplyTo(), ACK_BODY_BYTES);
         }
->>>>>>> aa2b614c
     }
 
     private void unsubscribe() throws FlinkRuntimeException {
